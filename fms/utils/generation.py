from typing import Any, Callable, List, MutableMapping, Union

import torch
import torch.nn.functional as F


def _make_cache_contiguous(past_key_value_states):
    # kv updates are required for torch.compile with
    # mode='reduce-overhead'
    n_kv_s: List[List[torch.Tensor]] = []
    for layer_idx in range(len(past_key_value_states)):
        n_kv_s.append([])
        for tensor_idx in range(len(past_key_value_states[layer_idx])):
            n_kv_s[layer_idx].append(
                past_key_value_states[layer_idx][tensor_idx]
                .clone(memory_format=torch.contiguous_format)
                .detach()
            )
            # torch._dynamo.mark_dynamic(n_kv_s[layer_idx][tensor_idx], 2)
    return n_kv_s


def generate(
    model: Union[Callable, torch.nn.Module],
    input_ids: torch.Tensor,
    max_seq_len: int = 2048,
    max_new_tokens: int = 256,
    temperature: float = 1.0,
    top_k: int = 10,
    do_sample: bool = True,
    num_beams: int = 1,
    use_cache: bool = False,
    contiguous_cache: bool = False,
):
    """
    A trivial generate function that can be used for validation/testing in
    cases where HF is not available.
    We could add implementations for other types of generation, but this is
    enough for making sure a model is working.
    Does not implement batching nor beam search, but those could be added.

    Args:
        model: A function or nn.Module that takes a batch of input_ids and
            returns logits
        prefix: A tensor of token IDs.
        max_seq_len: the sequence length of the model
        max_new_tokens: max tokens to generate
        temperature: temperature of softmax when sampling
        top_k: only search among top k tokens
        do_sample: multinomial sampling. False for greedy.
        num_beams: TODO: support beam search
        use_cache: requires that the model accept use_cache and
            past_key_value_states args in forward method.
    """
    batched = False
    if num_beams != 1:
        raise NotImplementedError("generate() does yet not support beam search")
    if isinstance(input_ids, torch.Tensor):
        if input_ids.dim() != 1:
            batched = True
    else:
        raise RuntimeError("generate() requires a tensor of token ids as the prefix")

    if not batched:
        input_ids = input_ids.unsqueeze(0)

    result = input_ids
    next_input = input_ids
    kwargs: MutableMapping[str, Any] = dict()
    kwargs["past_key_value_states"] = None
    kwargs["use_cache"] = use_cache

    for _ in range(max_new_tokens):
<<<<<<< HEAD
        # input_ids = next_input[:, -max_seq_len:]
        output = model.forward(input_ids, **kwargs)
=======
        input_ids = next_input[:, -max_seq_len:]
        output = model(input_ids, **kwargs)
>>>>>>> cd2e5e6c
        if use_cache:
            logits, past_key_value_states = output
            # TODO: this should go away when reduce-overhead issues are fixed, or
            # maybe could be moved into model code to be more portable.
            if contiguous_cache:
                kwargs["past_key_value_states"] = _make_cache_contiguous(
                    past_key_value_states
                )
            else:
                kwargs["past_key_value_states"] = past_key_value_states
        else:
            logits = output
        logits = logits[:, -1, :]

        if do_sample:
            # get logits from last value in sequence nad scale
            logits = logits / temperature
            if top_k:
                v, _ = torch.topk(logits, top_k)
                logits[logits < v[:, [-1]]] = -float("inf")

            probs = F.softmax(logits, dim=-1)
            next_val = torch.multinomial(probs, num_samples=1)
        else:
            next_val = torch.argmax(logits, dim=-1).unsqueeze(0).t()

        result = torch.cat((result, next_val), dim=-1)

        if use_cache:
            next_input = next_val
        else:
            next_input = result

    if not batched:
        result = result[0]
    return result


def truncate_after_eos(result, eos_token_id):
    """
    Helper function to return a truncated sequence of token IDs stopping at
    (and including) the 'end of sentence' token.
    Currently only handles unbatched sequences.
    """
    if eos_token_id is None:
        return result

    eos_idx = torch.where(result == eos_token_id)
    eos_idx = eos_idx[0]
    if eos_idx.shape[0] >= 1:
        eos_idx = eos_idx[0].item()
        result = result[: eos_idx + 1]
    return result<|MERGE_RESOLUTION|>--- conflicted
+++ resolved
@@ -71,13 +71,8 @@
     kwargs["use_cache"] = use_cache
 
     for _ in range(max_new_tokens):
-<<<<<<< HEAD
         # input_ids = next_input[:, -max_seq_len:]
-        output = model.forward(input_ids, **kwargs)
-=======
-        input_ids = next_input[:, -max_seq_len:]
         output = model(input_ids, **kwargs)
->>>>>>> cd2e5e6c
         if use_cache:
             logits, past_key_value_states = output
             # TODO: this should go away when reduce-overhead issues are fixed, or
