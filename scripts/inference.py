--- conflicted
+++ resolved
@@ -40,34 +40,16 @@
     help="Path to the directory containing LLaMa weights (.pth files sharded by tensor parallel rank, not HF weights)",
 )
 parser.add_argument(
-<<<<<<< HEAD
-    "--model_path_source",
-    type=str,
-    default="meta",
-    help="The source format of the model weights. E.g. meta, hf",
-)
-parser.add_argument(
-    "--architecture",
-    type=str,
-    default="llama",
-    help="The model architecture to benchmark",
-)
-parser.add_argument(
-    "--variant",
-    type=str,
-    default="7b",
-    help="The model variant (configuration) to benchmark. E.g. 7b, 13b, 70b.",
-)
+    "--model_source",
+    type=str,
+    help="Source of the checkpoint. E.g. 'meta', 'hf', None",
+)
+
 parser.add_argument(
     "--checkpoint_sharding",
     type=str,
     default=None,
     help="type of weight sharding. E.g. tensor-parallel (tp), None",
-=======
-    "--model_source",
-    type=str,
-    help="Source of the checkpoint. E.g. 'meta', 'hf', None",
->>>>>>> 1da478b7
 )
 parser.add_argument(
     "--tokenizer",
@@ -110,16 +92,11 @@
 args = parser.parse_args()
 
 local_rank = int(os.getenv("LOCAL_RANK", 0))
-<<<<<<< HEAD
-device = torch.device(args.device_type, local_rank)
-torch.cuda.set_device(device)
-=======
 world_size = int(os.getenv("WORLD_SIZE", 1))
 if args.device_type == "cuda":
     device = torch.device(args.device_type, local_rank)
 else:
     device = torch.device(args.device_type)
->>>>>>> 1da478b7
 
 torch.set_default_device(device)
 torch.set_default_dtype(torch.half)
@@ -132,8 +109,6 @@
     dist.init_process_group()
 
 print("loading model")
-<<<<<<< HEAD
-=======
 if args.distributed:
     distr_param = "tp"
 else:
@@ -141,23 +116,17 @@
         distr_param = "mp"
     else:
         distr_param = None
-
->>>>>>> 1da478b7
+distr_param = None
 model = get_model(
     args.architecture,
     args.variant,
     model_path=args.model_path,
-<<<<<<< HEAD
-    source=args.model_path_source,
-    device_type=args.device_type,
     checkpoint_sharding=args.checkpoint_sharding,
-    norm_eps=1e-6,
-=======
     device_type=args.device_type,
     source=args.model_source,
     distributed_strategy=distr_param,
     group=dist.group.WORLD,
->>>>>>> 1da478b7
+    norm_eps=1e-6,
 )
 tokenizer = tokenizers.get_tokenizer(args.tokenizer)
 model.eval()
@@ -213,8 +182,8 @@
     with open(args.context_file) as file:
         long_prompt = file.read()
         prompt1 = (
-            long_prompt
-            + "\nPlease give me a brief summary of this research paper in a few bullet points."
+                long_prompt
+                + "\nPlease give me a brief summary of this research paper in a few bullet points."
         )
         # prompt1 = long_prompt + "\nDescribe work that was done concurrently with the research in this paper."
         prompt2 = long_prompt + "\nPlease write me the abstract for this paper."
@@ -297,7 +266,6 @@
     for sample, cache in itertools.product(do_sample, [use_cache]):
         infer(cache, sample)
 
-
 print("generating output", local_rank)
 do_sample = [False]
 
